--- conflicted
+++ resolved
@@ -7,14 +7,10 @@
 branches:
   only:
     - master
+    - travis
 
-<<<<<<< HEAD
-before_install:
-  - sudo apt-get install python-numpy
-=======
 virtualenv:
   system_site_packages: true
->>>>>>> cf9da693
 
 install:
     #- pip install -r requirements.txt
@@ -23,14 +19,7 @@
   - pip install karta
   - pip install pyshp
   - pip install requests
-<<<<<<< HEAD
-  - pip install pyproj
-  - python -c "import pyproj"
-    #- pip install -r requirements.txt
-  - pip install . -v
-=======
   - pip install .
->>>>>>> cf9da693
 
 script:
   python tests/runtests.py
