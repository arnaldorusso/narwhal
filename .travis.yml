--- conflicted
+++ resolved
@@ -9,22 +9,6 @@
     - master
     - travis
 
-<<<<<<< HEAD
-#virtualenv:
-#  system_site_packages: true
-
-before_install:
-  - sudo apt-get update
-  - wget http://repo.continuum.io/miniconda/Miniconda-latest-Linux-x86_64.sh -O miniconda.sh
-  - chmod +x miniconda.sh
-  - ./miniconda.sh -b
-  - python -c "import sys; print(sys.path)"
-  - export PATH=/home/travis/miniconda/bin:$PATH
-  - conda update --yes conda
-  - conda info -a
-  - python -c "import sys; print(sys.path)"
-
-=======
 before_install:
   - sudo apt-get update
   - wget http://repo.continuum.io/miniconda/Miniconda-latest-Linux-x86_64.sh -O miniconda.sh
@@ -34,7 +18,6 @@
   - conda update --yes conda
   - conda info -a
 
->>>>>>> 0c087710
 install:
   - sudo apt-get install python-numpy   # needed to get numpy C-headers, which aren't being shown for the travis install
   - conda create --yes -n test-environment python=$TRAVIS_PYTHON_VERSION numpy scipy pip
